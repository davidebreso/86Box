--- conflicted
+++ resolved
@@ -240,14 +240,9 @@
 image_open_abort(cdrom_t *dev)
 {
     cdrom_image_close(dev);
-<<<<<<< HEAD
-    dev->ops        = NULL;
-    dev->host_drive = 0;
-=======
     dev->ops           = NULL;
     dev->host_drive    = 0;
     dev->image_path[0] = 0;
->>>>>>> 932f2ce5
     return 1;
 }
 
@@ -278,18 +273,11 @@
         return image_open_abort(dev);
 
     /* All good, reset state. */
-<<<<<<< HEAD
     if (i >= 2)
         dev->cd_status = CD_STATUS_DATA_ONLY;
     else
         dev->cd_status = CD_STATUS_STOPPED;
     dev->is_dir         = (i == 3);
-=======
-    if (!strcasecmp(path_get_extension((char *) fn), "ISO"))
-        dev->cd_status = CD_STATUS_DATA_ONLY;
-    else
-        dev->cd_status = CD_STATUS_STOPPED;
->>>>>>> 932f2ce5
     dev->seek_pos       = 0;
     dev->cd_buflen      = 0;
     dev->cdrom_capacity = image_get_capacity(dev);
