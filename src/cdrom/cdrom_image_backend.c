/*
 * 86Box    A hypervisor and IBM PC system emulator that specializes in
 *          running old operating systems and software designed for IBM
 *          PC systems and compatibles from 1981 through fairly recent
 *          system designs based on the PCI bus.
 *
 *          This file is part of the 86Box distribution.
 *
 *          CD-ROM image file handling module, translated to C from
 *          cdrom_dosbox.cpp.
 *
 * Authors: Miran Grca, <mgrca8@gmail.com>
 *          Fred N. van Kempen, <decwiz@yahoo.com>
 *          The DOSBox Team, <unknown>
 *
 *          Copyright 2016-2020 Miran Grca.
 *          Copyright 2017-2020 Fred N. van Kempen.
 *          Copyright 2002-2020 The DOSBox Team.
 */
#define __STDC_FORMAT_MACROS
#include <ctype.h>
#include <inttypes.h>
#include <stdarg.h>
#include <stdint.h>
#include <stdio.h>
#include <stdlib.h>
#include <string.h>
#ifdef _WIN32
#    include <string.h>
#else
#    include <libgen.h>
#endif
#define HAVE_STDARG_H
#include <86box/86box.h>
<<<<<<< HEAD
=======
#include <86box/path.h>
#include <86box/plat.h>
>>>>>>> 7d6ad0d6
#include <86box/cdrom_image_backend.h>
#include <86box/plat.h>

#define CDROM_BCD(x)        (((x) % 10) | (((x) / 10) << 4))

#define MAX_LINE_LENGTH     512
#define MAX_FILENAME_LENGTH 256
#define CROSS_LEN           512

static char temp_keyword[1024];

#ifdef ENABLE_CDROM_IMAGE_BACKEND_LOG
int cdrom_image_backend_do_log = ENABLE_CDROM_IMAGE_BACKEND_LOG;

void
cdrom_image_backend_log(const char *fmt, ...)
{
    va_list ap;

    if (cdrom_image_backend_do_log) {
        va_start(ap, fmt);
        pclog_ex(fmt, ap);
        va_end(ap);
    }
}
#else
#    define cdrom_image_backend_log(fmt, ...)
#endif

/* Binary file functions. */
static int
bin_read(void *p, uint8_t *buffer, uint64_t seek, size_t count)
{
    track_file_t *tf = (track_file_t *) p;

    cdrom_image_backend_log("CDROM: binary_read(%08lx, pos=%" PRIu64 " count=%lu\n",
                            tf->file, seek, count);

    if (tf->file == NULL)
        return 0;

    if (fseeko64(tf->file, seek, SEEK_SET) == -1) {
#ifdef ENABLE_CDROM_IMAGE_BACKEND_LOG
        cdrom_image_backend_log("CDROM: binary_read failed during seek!\n");
#endif
        return 0;
    }

    if (fread(buffer, count, 1, tf->file) != 1) {
#ifdef ENABLE_CDROM_IMAGE_BACKEND_LOG
        cdrom_image_backend_log("CDROM: binary_read failed during read!\n");
#endif
        return 0;
    }

    return 1;
}

static uint64_t
bin_get_length(void *p)
{
    off64_t       len;
    track_file_t *tf = (track_file_t *) p;

    cdrom_image_backend_log("CDROM: binary_length(%08lx)\n", tf->file);

    if (tf->file == NULL)
        return 0;

    fseeko64(tf->file, 0, SEEK_END);
    len = ftello64(tf->file);
    cdrom_image_backend_log("CDROM: binary_length(%08lx) = %" PRIu64 "\n", tf->file, len);

    return len;
}

static void
bin_close(void *p)
{
    track_file_t *tf = (track_file_t *) p;

    if (tf == NULL)
        return;

    if (tf->file != NULL) {
        fclose(tf->file);
        tf->file = NULL;
    }

    memset(tf->fn, 0x00, sizeof(tf->fn));

    free(p);
}

static track_file_t *
bin_init(const char *filename, int *error)
{
    track_file_t *tf = (track_file_t *) malloc(sizeof(track_file_t));

    if (tf == NULL) {
        *error = 1;
        return NULL;
    }

    memset(tf->fn, 0x00, sizeof(tf->fn));
    strncpy(tf->fn, filename, sizeof(tf->fn) - 1);
    tf->file = plat_fopen64(tf->fn, "rb");
    cdrom_image_backend_log("CDROM: binary_open(%s) = %08lx\n", tf->fn, tf->file);

    *error = (tf->file == NULL);

    /* Set the function pointers. */
    if (!*error) {
        tf->read       = bin_read;
        tf->get_length = bin_get_length;
        tf->close      = bin_close;
    } else {
        free(tf);
        tf = NULL;
    }

    return tf;
}

static track_file_t *
track_file_init(const char *filename, int *error)
{
    /* Current we only support .BIN files, either combined or one per
       track. In the future, more is planned. */
    return bin_init(filename, error);
}

static void
track_file_close(track_t *trk)
{
    if (trk == NULL)
        return;

    if (trk->file == NULL)
        return;

    if (trk->file->close == NULL)
        return;

    trk->file->close(trk->file);
    trk->file = NULL;
}

/* Root functions. */
static void
cdi_clear_tracks(cd_img_t *cdi)
{
    int           i;
    track_file_t *last = NULL;
    track_t      *cur  = NULL;

    if ((cdi->tracks == NULL) || (cdi->tracks_num == 0))
        return;

    for (i = 0; i < cdi->tracks_num; i++) {
        cur = &cdi->tracks[i];

        /* Make sure we do not attempt to close a NULL file. */
        if (cur->file != last) {
            last = cur->file;
            track_file_close(cur);
        } else
            cur->file = NULL;
    }

    /* Now free the array. */
    free(cdi->tracks);
    cdi->tracks = NULL;

    /* Mark that there's no tracks. */
    cdi->tracks_num = 0;
}

void
cdi_close(cd_img_t *cdi)
{
    cdi_clear_tracks(cdi);
    free(cdi);
}

int
cdi_set_device(cd_img_t *cdi, const char *path)
{
    int ret;

    if ((ret = cdi_load_cue(cdi, path)))
        return ret;

    if ((ret = cdi_load_iso(cdi, path)))
        return ret;

    return 0;
}

/* TODO: This never returns anything other than 1, should it even be an int? */
int
cdi_get_audio_tracks(cd_img_t *cdi, int *st_track, int *end, TMSF *lead_out)
{
    *st_track = 1;
    *end      = cdi->tracks_num - 1;
    FRAMES_TO_MSF(cdi->tracks[*end].start + 150, &lead_out->min, &lead_out->sec, &lead_out->fr);

    return 1;
}

/* TODO: This never returns anything other than 1, should it even be an int? */
int
cdi_get_audio_tracks_lba(cd_img_t *cdi, int *st_track, int *end, uint32_t *lead_out)
{
    *st_track = 1;
    *end      = cdi->tracks_num - 1;
    *lead_out = cdi->tracks[*end].start;

    return 1;
}

int
cdi_get_audio_track_pre(cd_img_t *cdi, int track)
{
    track_t *trk = &cdi->tracks[track - 1];

    if ((track < 1) || (track > cdi->tracks_num))
        return 0;

    return trk->pre;
}

/* This replaces both Info and EndInfo, they are specified by a variable. */
int
cdi_get_audio_track_info(cd_img_t *cdi, int end, int track, int *track_num, TMSF *start, uint8_t *attr)
{
    track_t *trk = &cdi->tracks[track - 1];
    int      pos = trk->start + 150;

    if ((track < 1) || (track > cdi->tracks_num))
        return 0;

    pos = trk->start + 150;

    FRAMES_TO_MSF(pos, &start->min, &start->sec, &start->fr);

    *track_num = trk->track_number;
    *attr      = trk->attr;

    return 1;
}

int
cdi_get_audio_track_info_lba(cd_img_t *cdi, int end, int track, int *track_num, uint32_t *start, uint8_t *attr)
{
    track_t *trk = &cdi->tracks[track - 1];

    if ((track < 1) || (track > cdi->tracks_num))
        return 0;

    *start = (uint32_t) trk->start;

    *track_num = trk->track_number;
    *attr      = trk->attr;

    return 1;
}

int
cdi_get_track(cd_img_t *cdi, uint32_t sector)
{
    int      i;
    track_t *cur, *next;

    /* There must be at least two tracks - data and lead out. */
    if (cdi->tracks_num < 2)
        return -1;

    /* This has a problem - the code skips the last track, which is
       lead out - is that correct? */
    for (i = 0; i < (cdi->tracks_num - 1); i++) {
        cur  = &cdi->tracks[i];
        next = &cdi->tracks[i + 1];
        if ((cur->start <= sector) && (sector < next->start))
            return cur->number;
    }

    return -1;
}

/* TODO: See if track start is adjusted by 150 or not. */
int
cdi_get_audio_sub(cd_img_t *cdi, uint32_t sector, uint8_t *attr, uint8_t *track, uint8_t *index, TMSF *rel_pos, TMSF *abs_pos)
{
    int      cur_track = cdi_get_track(cdi, sector);
    track_t *trk;

    if (cur_track < 1)
        return 0;

    *track = (uint8_t) cur_track;
    trk    = &cdi->tracks[*track - 1];
    *attr  = trk->attr;
    *index = 1;

    FRAMES_TO_MSF(sector + 150, &abs_pos->min, &abs_pos->sec, &abs_pos->fr);

    /* Absolute position should be adjusted by 150, not the relative ones. */
    FRAMES_TO_MSF(sector - trk->start, &rel_pos->min, &rel_pos->sec, &rel_pos->fr);

    return 1;
}

int
cdi_read_sector(cd_img_t *cdi, uint8_t *buffer, int raw, uint32_t sector)
{
    size_t   length;
    int      track = cdi_get_track(cdi, sector) - 1;
    uint64_t sect  = (uint64_t) sector, seek;
    track_t *trk;
    int      track_is_raw, ret;
    int      raw_size, cooked_size;
    uint64_t offset = 0ULL;
    int      m = 0, s = 0, f = 0;

    if (track < 0)
        return 0;

    trk          = &cdi->tracks[track];
    track_is_raw = ((trk->sector_size == RAW_SECTOR_SIZE) || (trk->sector_size == 2448));

    seek = trk->skip + ((sect - trk->start) * trk->sector_size);

    if (track_is_raw)
        raw_size = trk->sector_size;
    else
        raw_size = 2448;

    if (trk->mode2 && (trk->form != 1)) {
        if (trk->form == 2)
            cooked_size = (track_is_raw ? 2328 : trk->sector_size); /* Both 2324 + ECC and 2328 variants are valid. */
        else
            cooked_size = 2336;
    } else
        cooked_size = COOKED_SECTOR_SIZE;

    length = (raw ? raw_size : cooked_size);

    if (trk->mode2 && (trk->form >= 1))
        offset = 24ULL;
    else
        offset = 16ULL;

    if (raw && !track_is_raw) {
        memset(buffer, 0x00, 2448);
        ret = trk->file->read(trk->file, buffer + offset, seek, length);
        if (!ret)
            return 0;
        /* Construct the rest of the raw sector. */
        memset(buffer + 1, 0xff, 10);
        buffer += 12;
        FRAMES_TO_MSF(sector + 150, &m, &s, &f);
        /* These have to be BCD. */
        buffer[12] = CDROM_BCD(m & 0xff);
        buffer[13] = CDROM_BCD(s & 0xff);
        buffer[14] = CDROM_BCD(f & 0xff);
        /* Data, should reflect the actual sector type. */
        buffer[15] = trk->mode2 ? 2 : 1;
        return 1;
    } else if (!raw && track_is_raw)
        return trk->file->read(trk->file, buffer, seek + offset, length);
    else
        return trk->file->read(trk->file, buffer, seek, length);
}

int
cdi_read_sectors(cd_img_t *cdi, uint8_t *buffer, int raw, uint32_t sector, uint32_t num)
{
    int      sector_size, success = 1;
    uint8_t *buf;
    uint32_t buf_len, i;

    /* TODO: This fails to account for Mode 2. Shouldn't we have a function
             to get sector size? */
    sector_size = raw ? RAW_SECTOR_SIZE : COOKED_SECTOR_SIZE;
    buf_len     = num * sector_size;
    buf         = (uint8_t *) malloc(buf_len * sizeof(uint8_t));

    for (i = 0; i < num; i++) {
        success = cdi_read_sector(cdi, &buf[i * sector_size], raw, sector + i);
        if (!success)
            break;
    }

    memcpy((void *) buffer, buf, buf_len);
    free(buf);
    buf = NULL;

    return success;
}

/* TODO: Do CUE+BIN images with a sector size of 2448 even exist? */
int
cdi_read_sector_sub(cd_img_t *cdi, uint8_t *buffer, uint32_t sector)
{
    int      track = cdi_get_track(cdi, sector) - 1;
    track_t *trk;
    uint64_t s = (uint64_t) sector, seek;

    if (track < 0)
        return 0;

    trk  = &cdi->tracks[track];
    seek = trk->skip + ((s - trk->start) * trk->sector_size);
    if (trk->sector_size != 2448)
        return 0;

    return trk->file->read(trk->file, buffer, seek, 2448);
}

int
cdi_get_sector_size(cd_img_t *cdi, uint32_t sector)
{
    int      track = cdi_get_track(cdi, sector) - 1;
    track_t *trk;

    if (track < 0)
        return 0;

    trk = &cdi->tracks[track];
    return trk->sector_size;
}

int
cdi_is_mode2(cd_img_t *cdi, uint32_t sector)
{
    int      track = cdi_get_track(cdi, sector) - 1;
    track_t *trk;

    if (track < 0)
        return 0;

    trk = &cdi->tracks[track];

    return !!(trk->mode2);
}

int
cdi_get_mode2_form(cd_img_t *cdi, uint32_t sector)
{
    int      track = cdi_get_track(cdi, sector) - 1;
    track_t *trk;

    if (track < 0)
        return 0;

    trk = &cdi->tracks[track];

    return trk->form;
}

static int
cdi_can_read_pvd(track_file_t *file, uint64_t sector_size, int mode2, int form)
{
    uint8_t  pvd[COOKED_SECTOR_SIZE];
    uint64_t seek = 16ULL * sector_size; /* First VD is located at sector 16. */

    if ((!mode2 || (form == 0)) && (sector_size == RAW_SECTOR_SIZE))
        seek += 16;
    if (mode2 && (form >= 1))
        seek += 24;

    file->read(file, pvd, seek, COOKED_SECTOR_SIZE);

    return ((pvd[0] == 1 && !strncmp((char *) (&pvd[1]), "CD001", 5) && pvd[6] == 1) || (pvd[8] == 1 && !strncmp((char *) (&pvd[9]), "CDROM", 5) && pvd[14] == 1));
}

/* This reallocates the array and returns the pointer to the last track. */
static void
cdi_track_push_back(cd_img_t *cdi, track_t *trk)
{
    /* This has to be done so situations in which realloc would misbehave
       can be detected and reported to the user. */
    if ((cdi->tracks != NULL) && (cdi->tracks_num == 0))
        fatal("CD-ROM Image: Non-null tracks array at 0 loaded tracks\n");
    if ((cdi->tracks == NULL) && (cdi->tracks_num != 0))
        fatal("CD-ROM Image: Null tracks array at non-zero loaded tracks\n");

    cdi->tracks = realloc(cdi->tracks, (cdi->tracks_num + 1) * sizeof(track_t));
    memcpy(&(cdi->tracks[cdi->tracks_num]), trk, sizeof(track_t));
    cdi->tracks_num++;
}

int
cdi_load_iso(cd_img_t *cdi, const char *filename)
{
    int     error, ret = 2;
    track_t trk;

    cdi->tracks     = NULL;
    cdi->tracks_num = 0;

    memset(&trk, 0, sizeof(track_t));

    /* Data track (shouldn't there be a lead in track?). */
    trk.file = bin_init(filename, &error);
    if (error) {
        if ((trk.file != NULL) && (trk.file->close != NULL))
            trk.file->close(trk.file);
        ret = 3;
        trk.file = viso_init(filename, &error);
        if (error) {
            if ((trk.file != NULL) && (trk.file->close != NULL))
                trk.file->close(trk.file);
            return 0;
        }
    }
    trk.number       = 1;
    trk.track_number = 1;
    trk.attr         = DATA_TRACK;

    /* Try to detect ISO type. */
    trk.form  = 0;
    trk.mode2 = 0;
    /* TODO: Merge the first and last cases since they result in the same thing. */
    if (cdi_can_read_pvd(trk.file, RAW_SECTOR_SIZE, 0, 0))
        trk.sector_size = RAW_SECTOR_SIZE;
    else if (cdi_can_read_pvd(trk.file, 2336, 1, 0)) {
        trk.sector_size = 2336;
        trk.mode2       = 1;
    } else if (cdi_can_read_pvd(trk.file, 2324, 1, 2)) {
        trk.sector_size = 2324;
        trk.mode2       = 1;
        trk.form        = 2;
    } else if (cdi_can_read_pvd(trk.file, RAW_SECTOR_SIZE, 1, 0)) {
        trk.sector_size = RAW_SECTOR_SIZE;
        trk.mode2       = 1;
    } else {
        /* We use 2048 mode 1 as the default. */
        trk.sector_size = COOKED_SECTOR_SIZE;
    }

    trk.length = trk.file->get_length(trk.file) / trk.sector_size;
    cdrom_image_backend_log("ISO: Data track: length = %" PRIu64 ", sector_size = %i\n", trk.length, trk.sector_size);
    cdi_track_push_back(cdi, &trk);

    /* Lead out track. */
    trk.number       = 2;
    trk.track_number = 0xAA;
    trk.attr         = 0x16; /* Was originally 0x00, but I believe 0x16 is appropriate. */
    trk.start        = trk.length;
    trk.length       = 0;
    trk.file         = NULL;
    cdi_track_push_back(cdi, &trk);

    return ret;
}

static int
cdi_cue_get_buffer(char *str, char **line, int up)
{
    char *s     = *line;
    char *p     = str;
    int   quote = 0;
    int   done  = 0;
    int   space = 1;

    /* Copy to local buffer until we have end of string or whitespace. */
    while (!done) {
        switch (*s) {
            case '\0':
                if (quote) {
                    /* Ouch, unterminated string.. */
                    return 0;
                }
                done = 1;
                break;

            case '\"':
                quote ^= 1;
                break;

            case ' ':
            case '\t':
                if (space)
                    break;

                if (!quote) {
                    done = 1;
                    break;
                }
                /*FALLTHROUGH*/

            default:
                if (up && islower((int) *s))
                    *p++ = toupper((int) *s);
                else
                    *p++ = *s;
                space = 0;
                break;
        }

        if (!done)
            s++;
    }
    *p = '\0';

    *line = s;

    return 1;
}

static int
cdi_cue_get_keyword(char **dest, char **line)
{
    int success;

    success = cdi_cue_get_buffer(temp_keyword, line, 1);
    if (success)
        *dest = temp_keyword;

    return success;
}

/* Get a string from the input line, handling quotes properly. */
static uint64_t
cdi_cue_get_number(char **line)
{
    char     temp[128];
    uint64_t num;

    if (!cdi_cue_get_buffer(temp, line, 0))
        return 0;

    if (sscanf(temp, "%" PRIu64, &num) != 1)
        return 0;

    return num;
}

static int
cdi_cue_get_frame(uint64_t *frames, char **line)
{
    char temp[128];
    int  min, sec, fr;
    int  success;

    success = cdi_cue_get_buffer(temp, line, 0);
    if (!success)
        return 0;

    success = sscanf(temp, "%d:%d:%d", &min, &sec, &fr) == 3;
    if (!success)
        return 0;

    *frames = MSF_TO_FRAMES(min, sec, fr);

    return 1;
}

static int
cdi_cue_get_flags(track_t *cur, char **line)
{
    char temp[128], temp2[128];
    int  success;

    success = cdi_cue_get_buffer(temp, line, 0);
    if (!success)
        return 0;

    memset(temp2, 0x00, sizeof(temp2));
    success = sscanf(temp, "%s", temp2) == 1;
    if (!success)
        return 0;

    cur->pre = (strstr(temp2, "PRE") != NULL);

    return 1;
}

static int
cdi_add_track(cd_img_t *cdi, track_t *cur, uint64_t *shift, uint64_t prestart, uint64_t *total_pregap, uint64_t cur_pregap)
{
    /* Frames between index 0 (prestart) and 1 (current track start) must be skipped. */
    uint64_t skip, temp;
    track_t *prev = NULL;

    /* Skip *MUST* be calculated even if prestart is 0. */
    if (prestart >= 0) {
        if (prestart > cur->start)
            return 0;
        skip = cur->start - prestart;
    } else
        skip = 0ULL;

    if ((cdi->tracks != NULL) && (cdi->tracks_num != 0))
        prev = &cdi->tracks[cdi->tracks_num - 1];
    else if ((cdi->tracks == NULL) && (cdi->tracks_num != 0)) {
        fatal("NULL cdi->tracks with non-zero cdi->tracks_num\n");
        return 0;
    }

    /* First track (track number must be 1). */
    if (cdi->tracks_num == 0) {
        /* I guess this makes sure the structure is not filled with invalid data. */
        if (cur->number != 1)
            return 0;
        cur->skip = skip * cur->sector_size;
        cur->start += cur_pregap;
        *total_pregap = cur_pregap;
        cdi_track_push_back(cdi, cur);
        return 1;
    }

    /* Current track consumes data from the same file as the previous. */
    if (prev->file == cur->file) {
        cur->start += *shift;
        prev->length = cur->start + *total_pregap - prev->start - skip;
        cur->skip += prev->skip + (prev->length * prev->sector_size) + (skip * cur->sector_size);
        *total_pregap += cur_pregap;
        cur->start += *total_pregap;
    } else {
        temp         = prev->file->get_length(prev->file) - ((uint64_t) prev->skip);
        prev->length = temp / ((uint64_t) prev->sector_size);
        if ((temp % prev->sector_size) != 0)
            prev->length++;
        /* Padding. */

        cur->start += prev->start + prev->length + cur_pregap;
        cur->skip = skip * cur->sector_size;
        *shift += prev->start + prev->length;
        *total_pregap = cur_pregap;
    }

    /* Error checks. */
    if (cur->number <= 1)
        return 0;
    if ((prev->number + 1) != cur->number)
        return 0;
    if (cur->start < (prev->start + prev->length))
        return 0;

    cdi_track_push_back(cdi, cur);

    return 1;
}

int
cdi_load_cue(cd_img_t *cdi, const char *cuefile)
{
    track_t  trk;
    char     pathname[MAX_FILENAME_LENGTH], filename[MAX_FILENAME_LENGTH];
    char     temp[MAX_FILENAME_LENGTH];
    uint64_t shift = 0ULL, prestart = 0ULL;
    uint64_t cur_pregap = 0ULL, total_pregap = 0ULL;
    uint64_t frame = 0ULL, index;
    int      i, success;
    int      error, can_add_track = 0;
    FILE    *fp;
    char     buf[MAX_LINE_LENGTH], ansi[MAX_FILENAME_LENGTH];
    char    *line, *command;
    char    *type;

    cdi->tracks     = NULL;
    cdi->tracks_num = 0;

    memset(&trk, 0, sizeof(track_t));

    /* Get a copy of the filename into pathname, we need it later. */
    memset(pathname, 0, MAX_FILENAME_LENGTH * sizeof(char));
    path_get_dirname(pathname, cuefile);

    /* Open the file. */
    fp = plat_fopen(cuefile, "r");
    if (fp == NULL)
        return 0;

    success = 0;

    for (;;) {
        line = buf;

        /* Read a line from the cuesheet file. */
        if (feof(fp) || fgets(buf, sizeof(buf), fp) == NULL || ferror(fp))
            break;

        /* Do two iterations to make sure to nuke even if it's \r\n or \n\r,
           but do checks to make sure we're not nuking other bytes. */
        for (i = 0; i < 2; i++) {
            if (strlen(buf) > 0) {
                if (buf[strlen(buf) - 1] == '\n')
                    buf[strlen(buf) - 1] = '\0';
                /* nuke trailing newline */
                else if (buf[strlen(buf) - 1] == '\r')
                    buf[strlen(buf) - 1] = '\0';
                /* nuke trailing newline */
            }
        }

        success = cdi_cue_get_keyword(&command, &line);

        if (!strcmp(command, "TRACK")) {
            if (can_add_track)
                success = cdi_add_track(cdi, &trk, &shift, prestart, &total_pregap, cur_pregap);
            else
                success = 1;
            if (!success)
                break;

            trk.start  = 0;
            trk.skip   = 0;
            cur_pregap = 0;
            prestart   = 0;

            trk.number       = cdi_cue_get_number(&line);
            trk.track_number = trk.number;
            success          = cdi_cue_get_keyword(&type, &line);
            if (!success)
                break;

            trk.form  = 0;
            trk.mode2 = 0;

            trk.pre = 0;

            if (!strcmp(type, "AUDIO")) {
                trk.sector_size = RAW_SECTOR_SIZE;
                trk.attr        = AUDIO_TRACK;
            } else if (!strcmp(type, "MODE1/2048")) {
                trk.sector_size = COOKED_SECTOR_SIZE;
                trk.attr        = DATA_TRACK;
            } else if (!strcmp(type, "MODE1/2352")) {
                trk.sector_size = RAW_SECTOR_SIZE;
                trk.attr        = DATA_TRACK;
            } else if (!strcmp(type, "MODE1/2448")) {
                trk.sector_size = 2448;
                trk.attr        = DATA_TRACK;
            } else if (!strcmp(type, "MODE2/2048")) {
                trk.form        = 1;
                trk.sector_size = COOKED_SECTOR_SIZE;
                trk.attr        = DATA_TRACK;
                trk.mode2       = 1;
            } else if (!strcmp(type, "MODE2/2324")) {
                trk.form        = 2;
                trk.sector_size = 2324;
                trk.attr        = DATA_TRACK;
                trk.mode2       = 1;
            } else if (!strcmp(type, "MODE2/2328")) {
                trk.form        = 2;
                trk.sector_size = 2328;
                trk.attr        = DATA_TRACK;
                trk.mode2       = 1;
            } else if (!strcmp(type, "MODE2/2336")) {
                trk.sector_size = 2336;
                trk.attr        = DATA_TRACK;
                trk.mode2       = 1;
            } else if (!strcmp(type, "MODE2/2352")) {
                /* Assume this is XA Mode 2 Form 1. */
                trk.form        = 1;
                trk.sector_size = RAW_SECTOR_SIZE;
                trk.attr        = DATA_TRACK;
                trk.mode2       = 1;
            } else if (!strcmp(type, "MODE2/2448")) {
                /* Assume this is XA Mode 2 Form 1. */
                trk.form        = 1;
                trk.sector_size = 2448;
                trk.attr        = DATA_TRACK;
                trk.mode2       = 1;
            } else if (!strcmp(type, "CDG/2448")) {
                trk.sector_size = 2448;
                trk.attr        = DATA_TRACK;
                trk.mode2       = 1;
            } else if (!strcmp(type, "CDI/2336")) {
                trk.sector_size = 2336;
                trk.attr        = DATA_TRACK;
                trk.mode2       = 1;
            } else if (!strcmp(type, "CDI/2352")) {
                trk.sector_size = RAW_SECTOR_SIZE;
                trk.attr        = DATA_TRACK;
                trk.mode2       = 1;
            } else
                success = 0;

            can_add_track = 1;
        } else if (!strcmp(command, "INDEX")) {
            index   = cdi_cue_get_number(&line);
            success = cdi_cue_get_frame(&frame, &line);

            switch (index) {
                case 0:
                    prestart = frame;
                    break;

                case 1:
                    trk.start = frame;
                    break;

                default:
                    /* Ignore other indices. */
                    break;
            }
        } else if (!strcmp(command, "FILE")) {
            if (can_add_track)
                success = cdi_add_track(cdi, &trk, &shift, prestart, &total_pregap, cur_pregap);
            else
                success = 1;
            if (!success)
                break;
            can_add_track = 0;

            memset(ansi, 0, MAX_FILENAME_LENGTH * sizeof(char));
            memset(filename, 0, MAX_FILENAME_LENGTH * sizeof(char));

            success = cdi_cue_get_buffer(ansi, &line, 0);
            if (!success)
                break;
            success = cdi_cue_get_keyword(&type, &line);
            if (!success)
                break;

            trk.file = NULL;
            error    = 1;

            if (!strcmp(type, "BINARY")) {
                memset(temp, 0, MAX_FILENAME_LENGTH * sizeof(char));
                path_append_filename(filename, pathname, ansi);
                trk.file = track_file_init(filename, &error);
            }
            if (error) {
#ifdef ENABLE_CDROM_IMAGE_BACKEND_LOG
                cdrom_image_backend_log("CUE: cannot open fille '%s' in cue sheet!\n",
                                        filename);
#endif
                if (trk.file != NULL) {
                    trk.file->close(trk.file);
                    trk.file = NULL;
                }
                success = 0;
            }
        } else if (!strcmp(command, "PREGAP"))
            success = cdi_cue_get_frame(&cur_pregap, &line);
        else if (!strcmp(command, "FLAGS"))
            success = cdi_cue_get_flags(&trk, &line);
        else if (!strcmp(command, "CATALOG") || !strcmp(command, "CDTEXTFILE") || !strcmp(command, "ISRC") || !strcmp(command, "PERFORMER") || !strcmp(command, "POSTGAP") || !strcmp(command, "REM") || !strcmp(command, "SONGWRITER") || !strcmp(command, "TITLE") || !strcmp(command, "")) {
            /* Ignored commands. */
            success = 1;
        } else {
#ifdef ENABLE_CDROM_IMAGE_BACKEND_LOG
            cdrom_image_backend_log("CUE: unsupported command '%s' in cue sheet!\n", command);
#endif
            success = 0;
        }

        if (!success)
            break;
    }

    fclose(fp);
    if (!success)
        return 0;

    /* Add last track. */
    if (!cdi_add_track(cdi, &trk, &shift, prestart, &total_pregap, cur_pregap))
        return 0;

    /* Add lead out track. */
    trk.number++;
    trk.track_number = 0xAA;
    trk.attr         = 0x16; /* Was 0x00 but I believe 0x16 is appropriate. */
    trk.start        = 0;
    trk.length       = 0;
    trk.file         = NULL;
    if (!cdi_add_track(cdi, &trk, &shift, 0, &total_pregap, 0))
        return 0;

    return 1;
}

int
cdi_has_data_track(cd_img_t *cdi)
{
    int i;

    if ((cdi == NULL) || (cdi->tracks == NULL))
        return 0;

    /* Data track has attribute 0x14. */
    for (i = 0; i < cdi->tracks_num; i++) {
        if (cdi->tracks[i].attr == DATA_TRACK)
            return 1;
    }

    return 0;
}

int
cdi_has_audio_track(cd_img_t *cdi)
{
    int i;

    if ((cdi == NULL) || (cdi->tracks == NULL))
        return 0;

    /* Audio track has attribute 0x14. */
    for (i = 0; i < cdi->tracks_num; i++) {
        if (cdi->tracks[i].attr == AUDIO_TRACK)
            return 1;
    }

    return 0;
}<|MERGE_RESOLUTION|>--- conflicted
+++ resolved
@@ -32,15 +32,10 @@
 #endif
 #define HAVE_STDARG_H
 #include <86box/86box.h>
-<<<<<<< HEAD
-=======
 #include <86box/path.h>
 #include <86box/plat.h>
->>>>>>> 7d6ad0d6
 #include <86box/cdrom_image_backend.h>
-#include <86box/plat.h>
-
-#define CDROM_BCD(x)        (((x) % 10) | (((x) / 10) << 4))
+
 
 #define MAX_LINE_LENGTH     512
 #define MAX_FILENAME_LENGTH 256
