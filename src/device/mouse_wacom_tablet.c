--- conflicted
+++ resolved
@@ -182,7 +182,6 @@
 static void
 wacom_reset(mouse_wacom_t *wacom)
 {
-<<<<<<< HEAD
     wacom->transmit_period             = wacom_transmit_period(wacom, 9600, -1);
     wacom->mode                        = WACOM_MODE_POINT;
     wacom->data_pos                    = 0;
@@ -193,17 +192,6 @@
     wacom->settings_bits.output_format = 1; /* ASCII */
     wacom->settings_bits.cmd_set       = 1;
     wacom->measurement                 = 1;
-=======
-    wacom->transmit_period      = wacom_transmit_period(wacom, 9600, -1);
-    wacom->mode                 = WACOM_MODE_POINT;
-    wacom->data_pos             = 0;
-    wacom->transmission_ongoing = 0;
-    wacom->transmission_stopped = 0;
-    wacom->interval             = 0;
-    wacom->transmit_id          = 0;
-    wacom->format               = 0; /* ASCII */
-    wacom->measurement          = 1;
->>>>>>> d3d312ed
     wacom->increment = wacom->suppressed_increment = 0;
     wacom->reset_tsc                               = tsc;
     wacom->settings_bits.remote_mode = wacom->remote_req = 0;
