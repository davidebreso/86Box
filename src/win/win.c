--- conflicted
+++ resolved
@@ -472,18 +472,11 @@
     hinstance = hInst;
 
     /* Set the application version ID string. */
-<<<<<<< HEAD
     sprintf(emu_version, "%s v%s", EMU_NAME, EMU_VERSION_FULL);
-
-    /* First, set our (default) language. */
-    set_language(0x0409);
-=======
-    sprintf(emu_version, "%s v%s", EMU_NAME, EMU_VERSION);
 	
 	/* First, set our (default) language. */
 	lang_sys = GetThreadUILanguage();
     set_language(DEFAULT_LANGUAGE);
->>>>>>> dc912436
 
     /* Process the command line for options. */
     argc = ProcessCommandLine(&argv);
