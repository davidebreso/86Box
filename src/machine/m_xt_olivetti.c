--- conflicted
+++ resolved
@@ -732,11 +732,7 @@
 }
 
 static int
-<<<<<<< HEAD
-ms_poll(int x, int y, int z, int b, UNUSED(double abs_x), UNUSED(double abs_y), void *priv)
-=======
-ms_poll(int x, int y, UNUSED(int z), int b, void *priv)
->>>>>>> 9b53d8e6
+ms_poll(int x, int y, UNUSED(int z), int b, UNUSED(double abs_x), UNUSED(double abs_y), void *priv)
 {
     m24_kbd_t *m24_kbd = (m24_kbd_t *) priv;
 
