--- conflicted
+++ resolved
@@ -171,16 +171,10 @@
     { "[NEAT] DTK 386SX clone",			"dtk386",		MACHINE_TYPE_386SX,		{{"Intel", cpus_i386SX},      {"AMD", cpus_Am386SX}, {"Cyrix", cpus_486SLC}, {"",      NULL},     {"",      NULL}}, MACHINE_ISA | MACHINE_AT | MACHINE_HDC,								512, 8192, 128, 127,		 machine_at_neat_init, NULL			},
     { "[NEAT] Goldstar 386",			"goldstar386",		MACHINE_TYPE_386SX,		{{"Intel", cpus_i386SX},      {"AMD", cpus_Am386SX}, {"Cyrix", cpus_486SLC}, {"",      NULL},     {"",      NULL}}, MACHINE_ISA | MACHINE_AT | MACHINE_HDC,								512, 8192, 128, 127,	  machine_at_goldstar386_init, NULL			},
     { "[SCAT] KMX-C-02",			"kmxc02",		MACHINE_TYPE_386SX,		{{"Intel", cpus_i386SX},      {"AMD", cpus_Am386SX}, {"Cyrix", cpus_486SLC}, {"",      NULL},     {"",      NULL}}, MACHINE_ISA | MACHINE_AT,										512,16384, 512, 127,	       machine_at_kmxc02_init, NULL			},
-<<<<<<< HEAD
     { "[Intel 82335] Shuttle 386SX",		"shuttle386sx",		MACHINE_TYPE_386SX,		{{"Intel", cpus_i386SX},      {"AMD", cpus_Am386SX}, {"Cyrix", cpus_486SLC}, {"",      NULL},     {"",      NULL}}, MACHINE_ISA | MACHINE_AT,										512, 8192, 128, 127,	 machine_at_shuttle386sx_init, NULL			},
     { "[Intel 82335] ADI 386SX",		"adi386sx",		MACHINE_TYPE_386SX,		{{"Intel", cpus_i386SX},      {"AMD", cpus_Am386SX}, {"Cyrix", cpus_486SLC}, {"",      NULL},     {"",      NULL}}, MACHINE_ISA | MACHINE_AT,										512, 8192, 128, 127,	     machine_at_adi386sx_init, NULL			},
-
-=======
-    { "[Intel 82335] Shuttle 386SX",			"shuttle386sx",		MACHINE_TYPE_386SX,		{{"Intel", cpus_i386SX},      {"AMD", cpus_Am386SX}, {"Cyrix", cpus_486SLC}, {"",      NULL},     {"",      NULL}}, MACHINE_ISA | MACHINE_AT,								512, 8192, 128, 127,		 machine_at_shuttle386sx_init, NULL			},
-    { "[Intel 82335] ADI 386SX",			"adi386sx",		MACHINE_TYPE_386SX,		{{"Intel", cpus_i386SX},      {"AMD", cpus_Am386SX}, {"Cyrix", cpus_486SLC}, {"",      NULL},     {"",      NULL}}, MACHINE_ISA | MACHINE_AT,								512, 8192, 128, 127,		 machine_at_adi386sx_init, NULL			},
     { "[OPTi 291] DTK Award 386SX",		"awardsx",		MACHINE_TYPE_386SX,		{{"Intel", cpus_i386SX},      {"AMD", cpus_Am386SX}, {"Cyrix", cpus_486SLC}, {"",      NULL},     {"",      NULL}}, MACHINE_ISA | MACHINE_AT | MACHINE_HDC,								512, 8192, 128, 127,		 machine_at_awardsx_init, NULL			},
     
->>>>>>> 82f2b203
     /* 386SX machines which utilize the MCA bus */
     { "[MCA] IBM PS/2 model 55SX",		"ibmps2_m55sx",		MACHINE_TYPE_386SX,		{{"Intel", cpus_i386SX},      {"AMD", cpus_Am386SX}, {"Cyrix", cpus_486SLC}, {"IBM",cpus_IBM486SLC},{"",    NULL}}, MACHINE_MCA | MACHINE_AT | MACHINE_PS2 | MACHINE_VIDEO,						  1,    8,   1,  63,	  machine_ps2_model_55sx_init, NULL			},
 
@@ -204,8 +198,8 @@
     { "[ACC 2168] Packard Bell PB410A",		"pb410a",		MACHINE_TYPE_486,		{{"Intel", cpus_i486},        {"AMD", cpus_Am486},   {"Cyrix", cpus_Cx486},  {"",      NULL},     {"",      NULL}}, MACHINE_ISA | MACHINE_AT | MACHINE_PS2 | MACHINE_HDC | MACHINE_VIDEO,			  	  4,   36,   1, 127,	       machine_at_pb410a_init, NULL			},
 
     /* 486 machines */
-    { "[OPTi 283] RYC Leopard LX",		"rycleopardlx",		MACHINE_TYPE_486,		{{"IBM", cpus_IBM486SLC},      {"",      NULL}, {"",      NULL},{"",      NULL},     {"",      NULL}}, MACHINE_ISA | MACHINE_AT | MACHINE_HDC,						  1,   16,   1, 127,	      machine_at_rycleopardlx_init, NULL			},    
-    { "[OPTi 495] Award 486 clone",		"award486",		MACHINE_TYPE_486,		{{"Intel", cpus_i486S1},      {"AMD", cpus_Am486S1}, {"Cyrix", cpus_Cx486S1},{"",      NULL},     {"",      NULL}}, MACHINE_ISA | MACHINE_VLB | MACHINE_AT | MACHINE_HDC,						  1,   32,   1, 127,	      machine_at_opti495_init, NULL			},    
+    { "[OPTi 283] RYC Leopard LX",		"rycleopardlx",		MACHINE_TYPE_486,		{{"IBM", cpus_IBM486SLC},     {"",      NULL},       {"",      NULL},        {"",      NULL},     {"",      NULL}}, MACHINE_ISA | MACHINE_AT | MACHINE_HDC,								  1,   16,   1, 127,     machine_at_rycleopardlx_init, NULL			},
+    { "[OPTi 495] Award 486 clone",		"award486",		MACHINE_TYPE_486,		{{"Intel", cpus_i486S1},      {"AMD", cpus_Am486S1}, {"Cyrix", cpus_Cx486S1},{"",      NULL},     {"",      NULL}}, MACHINE_ISA | MACHINE_VLB | MACHINE_AT | MACHINE_HDC,						  1,   32,   1, 127,	      machine_at_opti495_init, NULL			},
     { "[OPTi 495] MR 486 clone",		"mr486",		MACHINE_TYPE_486,		{{"Intel", cpus_i486},        {"AMD", cpus_Am486},   {"Cyrix", cpus_Cx486},  {"",      NULL},     {"",      NULL}}, MACHINE_ISA | MACHINE_VLB | MACHINE_AT | MACHINE_HDC,						  1,   32,   1, 127,	   machine_at_opti495_mr_init, NULL			},
     { "[OPTi 495] Dataexpert SX495 (486)",	"ami486",		MACHINE_TYPE_486,		{{"Intel", cpus_i486S1},      {"AMD", cpus_Am486S1}, {"Cyrix", cpus_Cx486S1},{"",      NULL},     {"",      NULL}}, MACHINE_ISA | MACHINE_VLB | MACHINE_AT | MACHINE_HDC,						  1,   32,   1, 127,	  machine_at_opti495_ami_init, NULL			},
     { "[OPTi 895] Jetway J-403TG",		"403tg",		MACHINE_TYPE_486,		{{"Intel", cpus_i486},        {"AMD", cpus_Am486},   {"Cyrix", cpus_Cx486},  {"",      NULL},     {"",      NULL}}, MACHINE_ISA | MACHINE_VLB | MACHINE_AT,								  1,   64,   1, 127,	        machine_at_403tg_init, NULL			},
