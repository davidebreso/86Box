--- conflicted
+++ resolved
@@ -207,12 +207,9 @@
 #define IDC_COMBO_MIDI_IN         1050
 #define IDC_CONFIGURE_CMS         1051
 #define IDC_CONFIGURE_SSI         1052
-<<<<<<< HEAD
-=======
 #define IDC_FM_DRIVER             1053
 #define IDC_RADIO_FM_DRV_NUKED    1054
 #define IDC_RADIO_FM_DRV_YMFM     1055
->>>>>>> 932f2ce5
 
 #define IDC_COMBO_NET_TYPE        1060 /* network config */
 #define IDC_COMBO_PCAP            1061
@@ -364,15 +361,9 @@
 #    define IDM_ACTION_END_TRACE   40019
 #    define IDM_ACTION_TRACE       40020
 #endif
-<<<<<<< HEAD
-#define IDM_CONFIG              40020
-#define IDM_VID_HIDE_STATUS_BAR 40021
-#define IDM_VID_HIDE_TOOLBAR    40022
-=======
 #define IDM_CONFIG              40021
 #define IDM_VID_HIDE_STATUS_BAR 40022
 #define IDM_VID_HIDE_TOOLBAR    40023
->>>>>>> 932f2ce5
 #define IDM_UPDATE_ICONS        40030
 #define IDM_SND_GAIN            40031
 #define IDM_VID_RESIZE          40040
@@ -454,12 +445,8 @@
 #define IDM_CDROM_EMPTY                0x4300
 #define IDM_CDROM_RELOAD               0x4400
 #define IDM_CDROM_IMAGE                0x4500
-<<<<<<< HEAD
 #define IDM_CDROM_DIR                  0x4600
 #define IDM_CDROM_HOST_DRIVE           0x4700
-=======
-#define IDM_CDROM_HOST_DRIVE           0x4600
->>>>>>> 932f2ce5
 
 #define IDM_ZIP_IMAGE_NEW              0x5200
 #define IDM_ZIP_IMAGE_EXISTING         0x5300
