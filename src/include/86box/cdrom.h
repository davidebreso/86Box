/*
 * 86Box	A hypervisor and IBM PC system emulator that specializes in
 *		running old operating systems and software designed for IBM
 *		PC systems and compatibles from 1981 through fairly recent
 *		system designs based on the PCI bus.
 *
 *		This file is part of the 86Box distribution.
 *
 *		Generic CD-ROM drive core header.
 *
 * Author:	Miran Grca, <mgrca8@gmail.com>
 *
 *		Copyright 2016-2019 Miran Grca.
 */
#ifndef EMU_CDROM_H
#define EMU_CDROM_H

#define CDROM_NUM                   4

#define CD_STATUS_EMPTY             0
#define CD_STATUS_DATA_ONLY         1
#define CD_STATUS_PAUSED            2
#define CD_STATUS_PLAYING           3
#define CD_STATUS_STOPPED           4
#define CD_STATUS_PLAYING_COMPLETED 5

/* Medium changed flag. */
#define CD_STATUS_MEDIUM_CHANGED 0x80
<<<<<<< HEAD

#define CD_TRACK_AUDIO           0x08
#define CD_TRACK_MODE2           0x04

#define CD_READ_DATA             0
#define CD_READ_AUDIO            1
#define CD_READ_RAW              2

#define CD_TOC_NORMAL            0
#define CD_TOC_SESSION           1
#define CD_TOC_RAW               2
=======

#define CD_TRACK_AUDIO           0x08
#define CD_TRACK_MODE2           0x04

#define CD_READ_DATA             0
#define CD_READ_AUDIO            1
#define CD_READ_RAW              2

#define CD_TOC_NORMAL            0
#define CD_TOC_SESSION           1
#define CD_TOC_RAW               2

#define CD_IMAGE_HISTORY         4
>>>>>>> 932f2ce5

#define BUF_SIZE                 32768

#define CDROM_IMAGE              200

/* This is so that if/when this is changed to something else,
   changing this one define will be enough. */
#define CDROM_EMPTY !dev->host_drive

#ifdef __cplusplus
extern "C" {
#endif

enum {
    CDROM_BUS_DISABLED = 0,
    CDROM_BUS_ATAPI    = 5,
    CDROM_BUS_SCSI,
    CDROM_BUS_USB
};

/* To shut up the GCC compilers. */
struct cdrom;

typedef struct {
    uint8_t attr, track,
        index,
        abs_m, abs_s, abs_f,
        rel_m, rel_s, rel_f;
} subchannel_t;

typedef struct {
    int     number;
    uint8_t attr, m, s, f;
} track_info_t;

/* Define the various CD-ROM drive operations (ops). */
typedef struct {
    void (*get_tracks)(struct cdrom *dev, int *first, int *last);
    void (*get_track_info)(struct cdrom *dev, uint32_t track, int end, track_info_t *ti);
    void (*get_subchannel)(struct cdrom *dev, uint32_t lba, subchannel_t *subc);
    int (*is_track_pre)(struct cdrom *dev, uint32_t lba);
    int (*sector_size)(struct cdrom *dev, uint32_t lba);
    int (*read_sector)(struct cdrom *dev, int type, uint8_t *b, uint32_t lba);
    int (*track_type)(struct cdrom *dev, uint32_t lba);
    void (*exit)(struct cdrom *dev);
} cdrom_ops_t;

typedef struct cdrom {
    uint8_t id;

    union {
        uint8_t res, res0, /* Reserved for other ID's. */
            res1,
            ide_channel, scsi_device_id;
    };

    uint8_t bus_type, /* 0 = ATAPI, 1 = SCSI */
        bus_mode,     /* Bit 0 = PIO suported;
                         Bit 1 = DMA supportd. */
        cd_status,    /* Struct variable reserved for
                         media status. */
        speed, cur_speed;

<<<<<<< HEAD
    int   is_dir;
=======
    FILE *img_fp;
>>>>>>> 932f2ce5
    void *priv;

    char image_path[1024],
        prev_image_path[1024];
<<<<<<< HEAD
=======

    char *image_history[CD_IMAGE_HISTORY];
>>>>>>> 932f2ce5

    uint32_t sound_on, cdrom_capacity,
        pad, seek_pos,
        seek_diff, cd_end;

    int host_drive, prev_host_drive,
        cd_buflen, noplay;

    const cdrom_ops_t *ops;

    void *image;

    void (*insert)(void *p);
    void (*close)(void *p);
    uint32_t (*get_volume)(void *p, int channel);
    uint32_t (*get_channel)(void *p, int channel);

    int16_t cd_buffer[BUF_SIZE];
} cdrom_t;

extern cdrom_t cdrom[CDROM_NUM];

extern int     cdrom_lba_to_msf_accurate(int lba);
extern double  cdrom_seek_time(cdrom_t *dev);
extern void    cdrom_stop(cdrom_t *dev);
extern int     cdrom_is_pre(cdrom_t *dev, uint32_t lba);
extern int     cdrom_audio_callback(cdrom_t *dev, int16_t *output, int len);
extern uint8_t cdrom_audio_play(cdrom_t *dev, uint32_t pos, uint32_t len, int ismsf);
extern uint8_t cdrom_audio_track_search(cdrom_t *dev, uint32_t pos, int type, uint8_t playbit);
extern uint8_t cdrom_toshiba_audio_play(cdrom_t *dev, uint32_t pos, int type);
extern void    cdrom_audio_pause_resume(cdrom_t *dev, uint8_t resume);
extern uint8_t cdrom_get_current_subchannel(cdrom_t *dev, uint8_t *b, int msf);
extern uint8_t cdrom_get_current_subcodeq_playstatus(cdrom_t *dev, uint8_t *b);
extern int     cdrom_read_toc(cdrom_t *dev, unsigned char *b, int type,
                              unsigned char start_track, int msf, int max_len);
extern void    cdrom_get_track_buffer(cdrom_t *dev, uint8_t *buf);
extern int     cdrom_readsector_raw(cdrom_t *dev, uint8_t *buffer, int sector, int ismsf,
                                    int cdrom_sector_type, int cdrom_sector_flags, int *len);
extern void    cdrom_read_disc_info_toc(cdrom_t *dev, unsigned char *b, unsigned char track, int type);

extern void cdrom_seek(cdrom_t *dev, uint32_t pos);

extern void cdrom_close_handler(uint8_t id);
extern void cdrom_insert(uint8_t id);
extern void cdrom_eject(uint8_t id);
extern void cdrom_reload(uint8_t id);

extern int  cdrom_image_open(cdrom_t *dev, const char *fn);
extern void cdrom_image_close(cdrom_t *dev);
extern void cdrom_image_reset(cdrom_t *dev);

extern void cdrom_update_cdb(uint8_t *cdb, int lba_pos,
                             int number_of_blocks);

extern int find_cdrom_for_scsi_id(uint8_t scsi_id);

extern void cdrom_close(void);
extern void cdrom_global_init(void);
extern void cdrom_global_reset(void);
extern void cdrom_hard_reset(void);
extern void scsi_cdrom_drive_reset(int c);

#ifdef __cplusplus
}
#endif

#endif /*EMU_CDROM_H*/<|MERGE_RESOLUTION|>--- conflicted
+++ resolved
@@ -26,19 +26,6 @@
 
 /* Medium changed flag. */
 #define CD_STATUS_MEDIUM_CHANGED 0x80
-<<<<<<< HEAD
-
-#define CD_TRACK_AUDIO           0x08
-#define CD_TRACK_MODE2           0x04
-
-#define CD_READ_DATA             0
-#define CD_READ_AUDIO            1
-#define CD_READ_RAW              2
-
-#define CD_TOC_NORMAL            0
-#define CD_TOC_SESSION           1
-#define CD_TOC_RAW               2
-=======
 
 #define CD_TRACK_AUDIO           0x08
 #define CD_TRACK_MODE2           0x04
@@ -52,7 +39,6 @@
 #define CD_TOC_RAW               2
 
 #define CD_IMAGE_HISTORY         4
->>>>>>> 932f2ce5
 
 #define BUF_SIZE                 32768
 
@@ -116,20 +102,13 @@
                          media status. */
         speed, cur_speed;
 
-<<<<<<< HEAD
     int   is_dir;
-=======
-    FILE *img_fp;
->>>>>>> 932f2ce5
     void *priv;
 
     char image_path[1024],
         prev_image_path[1024];
-<<<<<<< HEAD
-=======
 
     char *image_history[CD_IMAGE_HISTORY];
->>>>>>> 932f2ce5
 
     uint32_t sound_on, cdrom_capacity,
         pad, seek_pos,
