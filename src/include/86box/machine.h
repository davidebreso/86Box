--- conflicted
+++ resolved
@@ -521,14 +521,6 @@
 
 extern int	machine_at_m560_init(const machine_t *);
 extern int	machine_at_ms5164_init(const machine_t *);
-<<<<<<< HEAD
-=======
-#endif
-
-extern int	machine_at_ficva502_init(const machine_t *);
-
-extern int	machine_at_ficpa2012_init(const machine_t *);
->>>>>>> 966ca29e
 
 #ifdef EMU_DEVICE_H
 extern const device_t	*at_presario2240_get_device(void);
